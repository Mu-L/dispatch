--- conflicted
+++ resolved
@@ -579,11 +579,8 @@
             incident_id=incident.id,
         )
 
-<<<<<<< HEAD
-=======
     suggested_document_items = get_suggested_document_items(incident, db_session)
 
->>>>>>> b5be6e44
     for participant in incident.participants:
         # we announce the participant in the conversation
         # should protect ourselves from failures of any one participant
@@ -598,14 +595,9 @@
             )
 
             send_incident_suggested_reading_messages(
-<<<<<<< HEAD
-                participant.individual.email, incident.id, db_session
-            )
-=======
                 incident, suggested_document_items, participant.email
             )
 
->>>>>>> b5be6e44
         except Exception as e:
             log.exception(e)
             sentry_sdk.capture_exception(e)
